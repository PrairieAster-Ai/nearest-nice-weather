{
  "name": "@nearest-nice-weather/web",
  "version": "1.0.0",
  "description": "Weather Intelligence Platform - Vite React PWA",
  "type": "module",
  "engines": {
    "node": ">=20.0.0",
    "npm": ">=10.8.0"
  },
  "scripts": {
    "dev": "vite",
    "build": "node deployment/health-check.cjs && vite build && node deployment/cache-bust.cjs",
    "build:analyze": "ANALYZE=true vite build",
    "preview": "vite preview",
    "test": "vitest",
    "test:ui": "vitest --ui",
    "test:e2e": "playwright test",
    "lint": "eslint . --ext ts,tsx --report-unused-disable-directives --max-warnings 0",
    "lint:fix": "eslint . --ext ts,tsx --fix",
    "type-check": "tsc --noEmit",
    "deploy": "echo '🚀 RECOMMENDED: Use VercelMCP for deployments via Claude conversations. Fallback: deploy:preview or deploy:production' && false",
    "deploy:preview": "echo '🚀 Consider using VercelMCP in Claude conversation for faster deployment' && ../../scripts/safe-deploy.sh preview",
    "deploy:production": "echo '🚀 Consider using VercelMCP in Claude conversation for faster deployment' && ../../scripts/safe-deploy.sh production",
    "deploy:preview:alias": "echo '⚠️  After deployment, run: vercel alias set [AUTO-GENERATED-URL] p.nearestniceweather.com'",
    "validate:preview": "../../scripts/environment-validation.sh preview",
    "validate:localhost": "../../scripts/environment-validation.sh localhost",
    "validate:production": "../../scripts/environment-validation.sh production",
    "deploy:prod": "node deployment/confirm-production.js",
    "performance:budget": "node ../../scripts/check-performance-budgets.js",
    "performance:lighthouse": "npx @lhci/cli autorun",
    "performance:analyze": "npm run build:analyze && npm run performance:budget",
    "preview:auth": "node ../../scripts/claude-code-vercel-auth.js auth",
    "preview:validate": "node ../../scripts/claude-code-vercel-auth.js full",
    "preview:screenshot": "node ../../scripts/claude-code-vercel-auth.js screenshot",
    "ci:quality": "npm run lint && npm run type-check && npm run build",
    "ci:quality:full": "npm run lint && npm run type-check && npm run build && npm run performance:budget"
  },
  "dependencies": {
    "@ctrl/react-adsense": "^2.0.0",
    "@emotion/react": "^11.14.0",
    "@emotion/styled": "^11.14.1",
    "@mui/icons-material": "^7.2.0",
    "@mui/material": "^7.2.0",
    "@neondatabase/serverless": "^1.0.1",
    "@tanstack/react-query": "^5.59.0",
    "@types/leaflet": "^1.9.20",
    "@upstash/redis": "^1.34.3",
    "@vercel/node": "^5.3.21",
    "leaflet": "^1.9.4",
    "react": "^18.3.1",
    "react-dom": "^18.3.1",
    "react-leaflet": "^4.2.1",
    "zod": "^3.23.8"
  },
  "devDependencies": {
    "@babel/preset-react": "^7.27.1",
    "@eslint/js": "^9.30.1",
    "@lhci/cli": "^0.13.0",
    "@tanstack/react-query-devtools": "^5.59.0",
    "@testing-library/jest-dom": "^6.6.3",
    "@testing-library/react": "^16.3.0",
    "@testing-library/user-event": "^14.5.2",
    "@types/node": "^24.3.1",
    "@types/react": "^18.3.12",
    "@types/react-dom": "^18.3.1",
    "@typescript-eslint/eslint-plugin": "^8.43.0",
    "@typescript-eslint/parser": "^8.18.2",
    "@vitejs/plugin-react": "^5.0.2",
    "@vitest/coverage-v8": "^3.2.4",
    "@vitest/ui": "^3.2.4",
    "eslint": "^9.35.0",
    "eslint-plugin-react": "^7.37.2",
    "eslint-plugin-react-hooks": "^5.0.0",
    "eslint-plugin-react-refresh": "^0.4.16",
    "globals": "^16.3.0",
    "husky": "^9.1.7",
<<<<<<< HEAD
    "jsdom": "^25.0.1",
    "lint-staged": "^16.1.6",
=======
    "jsdom": "^26.1.0",
    "lint-staged": "^15.2.10",
>>>>>>> e4c3aa2d
    "msw": "^2.6.4",
    "rollup-plugin-visualizer": "^6.0.3",
    "typescript": "^5.9.2",
    "vite": "^6.0.0",
    "vite-plugin-pwa": "^1.0.3",
    "vite-plugin-vercel-api": "^0.4.0",
    "vitest": "^3.2.4"
  },
  "browserslist": {
    "production": [
      ">0.2%",
      "not dead",
      "not op_mini all"
    ],
    "development": [
      "last 1 chrome version",
      "last 1 firefox version",
      "last 1 safari version"
    ]
  },
  "overrides": {
    "react": "^18.3.1",
    "react-dom": "^18.3.1",
    "@types/react": "^18.3.12",
    "@types/react-dom": "^18.3.1"
  },
  "resolutions": {
    "react": "^18.3.1",
    "react-dom": "^18.3.1"
  }
}<|MERGE_RESOLUTION|>--- conflicted
+++ resolved
@@ -74,13 +74,8 @@
     "eslint-plugin-react-refresh": "^0.4.16",
     "globals": "^16.3.0",
     "husky": "^9.1.7",
-<<<<<<< HEAD
-    "jsdom": "^25.0.1",
+    "jsdom": "^26.1.0",
     "lint-staged": "^16.1.6",
-=======
-    "jsdom": "^26.1.0",
-    "lint-staged": "^15.2.10",
->>>>>>> e4c3aa2d
     "msw": "^2.6.4",
     "rollup-plugin-visualizer": "^6.0.3",
     "typescript": "^5.9.2",
